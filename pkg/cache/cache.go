--- conflicted
+++ resolved
@@ -22,11 +22,8 @@
 	"net/http"
 	"time"
 
-<<<<<<< HEAD
 	"golang.org/x/exp/maps"
-=======
 	"github.com/kcp-dev/apimachinery/v2/third_party/informers"
->>>>>>> a1a470c4
 	corev1 "k8s.io/api/core/v1"
 	"k8s.io/apimachinery/pkg/api/meta"
 	metav1 "k8s.io/apimachinery/pkg/apis/meta/v1"
@@ -389,14 +386,9 @@
 					Field: config.FieldSelector,
 				},
 				Transform:             config.Transform,
-<<<<<<< HEAD
 				WatchErrorHandler:     opts.DefaultWatchErrorHandler,
 				UnsafeDisableDeepCopy: ptr.Deref(config.UnsafeDisableDeepCopy, false),
-				NewInformer:           opts.newInformer,
-=======
-				UnsafeDisableDeepCopy: pointer.BoolDeref(config.UnsafeDisableDeepCopy, false),
 				NewInformer:           opts.NewInformerFunc,
->>>>>>> a1a470c4
 			}),
 			readerFailOnMissingInformer: opts.ReaderFailOnMissingInformer,
 		}
